from .resnet import ResNet
<<<<<<< HEAD
from .ssd_vgg import SSDVGG

__all__ = ['ResNet', 'SSDVGG']
=======
from .resnext import ResNeXt

__all__ = ['ResNet', 'ResNeXt']
>>>>>>> 6594f862
<|MERGE_RESOLUTION|>--- conflicted
+++ resolved
@@ -1,10 +1,5 @@
 from .resnet import ResNet
-<<<<<<< HEAD
+from .resnext import ResNeXt
 from .ssd_vgg import SSDVGG
 
-__all__ = ['ResNet', 'SSDVGG']
-=======
-from .resnext import ResNeXt
-
-__all__ = ['ResNet', 'ResNeXt']
->>>>>>> 6594f862
+__all__ = ['ResNet', 'ResNeXt', 'SSDVGG']