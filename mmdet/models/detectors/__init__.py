--- conflicted
+++ resolved
@@ -5,17 +5,10 @@
 from .fast_rcnn import FastRCNN
 from .faster_rcnn import FasterRCNN
 from .mask_rcnn import MaskRCNN
-<<<<<<< HEAD
+from .cascade_rcnn import CascadeRCNN
 from .retinanet import RetinaNet
 
 __all__ = [
     'BaseDetector', 'SingleStageDetector', 'TwoStageDetector', 'RPN',
-    'FastRCNN', 'FasterRCNN', 'MaskRCNN', 'RetinaNet'
-=======
-from .cascade_rcnn import CascadeRCNN
-
-__all__ = [
-    'BaseDetector', 'TwoStageDetector', 'RPN', 'FastRCNN', 'FasterRCNN',
-    'MaskRCNN', 'CascadeRCNN'
->>>>>>> af755e01
+    'FastRCNN', 'FasterRCNN', 'MaskRCNN', 'CascadeRCNN', 'RetinaNet'
 ]